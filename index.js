const express = require('express');
const cors = require('cors');
const axios = require('axios');

const app = express();
const PORT = process.env.PORT || 3001;


app.use(cors());
app.use(express.json());

app.use((req, res, next) => {
  console.log(`Received request for: ${req.method} ${req.url}`);
  next();
});


function getFieldsQuery(requestedFields, defaultFields) {
    if (requestedFields) {

        const fieldSet = new Set(requestedFields.split(','));
        fieldSet.add('status');
        fieldSet.add('message');
        fieldSet.add('query');
        return Array.from(fieldSet).join(',');
    }
    return defaultFields;
}



/**
 * @route   GET /api/ip-info/:ip?
 * @desc    Get geolocation info for a specific IP or the requesting IP.
 * @access  Public
 */
app.get('/api/ip-info/:ip?', async (req, res) => {
  const targetIp = req.params.ip || '';
  const defaultFields = 'status,message,country,countryCode,region,regionName,city,zip,lat,lon,timezone,isp,org,as,query';
  const fields = getFieldsQuery(req.query.fields, defaultFields);
  
  const apiUrl = `http://ip-api.com/json/${targetIp}?fields=${fields}`;
  console.log(`Making request to: ${apiUrl}`); 

  try {
    const response = await axios.get(apiUrl);

    if (response.data.status === 'success') {
      res.status(200).json([response.data]); 
    } else {
      console.error('ip-api returned an error:', response.data.message);
      res.status(400).json({
        message: 'Failed to retrieve IP information.',
        error: response.data.message || 'The external API returned a failure status.'
      });
    }
  } catch (error) {
    console.error('Error fetching data from ip-api:', error.message);
    res.status(500).json({ message: 'An error occurred on the server.' });
  }
});


/**
 * @route   POST /api/ip-info/batch
 * @desc    Get geolocation info for a list of IPs.
 * @access  Public
 */
app.post('/api/ip-info/batch', async (req, res) => {
  const { ips, fields: requestedFields } = req.body;

  if (!ips || !Array.isArray(ips) || ips.length === 0) {
    return res.status(400).json({ message: 'Request body must contain an array of IPs.' });
  }
  
  const defaultFields = 'status,message,query,country,city';
  const fields = getFieldsQuery(requestedFields, defaultFields);
  const apiUrl = `http://ip-api.com/batch?fields=${fields}`;

  try {
    console.log(`Querying batch IPs with fields: ${fields}`);
    const response = await axios.post(apiUrl, ips);
    res.status(200).json(response.data);
  } catch (error) {
    console.error('Error fetching batch data from ip-api:', error.message);
    res.status(500).json({ message: 'An error occurred on the server.' });
  }
});

/**
 * @route   POST /api/format-report
 * @desc    Formats raw incident text for TheHive with configurable field extraction.
 * @access  Public
 */

// Configuration object for field extraction
const FIELD_CONFIG = {
    'category': {
        keywords: ['Category','Categories'],
        section: 'general',
        outputLabel: 'Category'
    },
    'subCategories': {
        keywords: ['Sub Categories', 'Sub Category', 'Sub Categor'],
        section: 'general',
        outputLabel: 'Sub Categories'
    },
    'deviceAction': {
        keywords: ['Device Action'],
        section: 'general',
        outputLabel: 'Device Action'
    },
    'severity': {
        keywords: ['Severity'],
        section: 'general',
        outputLabel: 'Severity'
    },
    'dateOfIssue': {
        keywords: ['Date of Issue'],
        section: 'general',
        outputLabel: 'Date of Issue'
    },
    'startTime': {
        keywords: ['Start Time'],
        section: 'general',
        outputLabel: 'Start Time'
    },
    'endTime': {
        keywords: ['End Time'],
        section: 'general',
        outputLabel: 'End Time'
    },
    'destinationPort': {
        keywords: ['Destination Port'],
        section: 'general',
        outputLabel: 'Destination Port'
    }
};

/**
 * Extracts field value from text using multiple strategies
 */
function extractFieldValue(text, fieldConfig) {
    const { keywords } = fieldConfig;
    
    for (const keyword of keywords) {
        const directPattern = new RegExp(`\\*\\*${keyword}\\s*:\\*\\*\\s*([^\\n*]+)`, 'i');
        let match = text.match(directPattern);
        if (match && match[1].trim()) {
            return match[1].trim();
        }
        
        const keywordPattern = new RegExp(`\\*\\*${keyword}\\s*:\\*\\*\\s*\\n?\\s*([^\\n*]+)`, 'i');
        match = text.match(keywordPattern);
        if (match && match[1].trim()) {
            return match[1].trim();
        }
        
        const simplePattern = new RegExp(`${keyword}\\s*:\\s*([^\\n]+)`, 'i');
        match = text.match(simplePattern);
        if (match && match[1].trim()) {
            return match[1].trim();
        }
        
        const multiLinePattern = new RegExp(`\\*\\*${keyword}\\s*:\\*\\*\\s*\\n([\\s\\S]*?)(?=\\*\\*[^*]+:\\*\\*|$)`, 'i');
        match = text.match(multiLinePattern);
        if (match && match[1].trim()) {
            return match[1].trim().replace(/\n\s*\n/g, '\n');
        }
    }
    
    return null;
}

/**
 * Extracts incident information section
 */
function extractIncidentInformation(text) {
    const patterns = [
        /\*\*Incident Information\*\*\s*([\s\S]*?)\s*(?:\*\*Event Time\*\*|\*\*Action & Recommendation\*\*|$)/,
        /Incident Information\s*([\s\S]*?)\s*(?:Event Time|Action & Recommendation|$)/
    ];
    
    for (const pattern of patterns) {
        const match = text.match(pattern);
        if (match && match[1].trim()) {
            let content = match[1].replace(/\*\*Incident Detail[^*]*\*\*/, "").trim();
            content = content.replace(/Incident Detail:/, "").trim();
            if (content) {
                return content;
            }
        }
    }
    
    return null;
}

/**
 * Extracts action and recommendation section
 */
function extractActionRecommendation(text) {
    const patterns = [
        /\*\*Action & Recommendation\*\*\s*([\s\S]*)/,
        /Action & Recommendation\s*([\s\S]*)/
    ];
    
    for (const pattern of patterns) {
        const match = text.match(pattern);
        if (match && match[1].trim()) {
            return match[1].trim().replace(/\n\s*\n/g, "\n");
        }
    }
    
    return null;
}

app.post('/api/format-report', (req, res) => {
    const { rawText, customFields } = req.body;

    if (!rawText || typeof rawText !== 'string') {
        return res.status(400).json({ message: 'Request body must contain a "rawText" string.' });
    }

    try {
<<<<<<< HEAD
        let formattedString = "";
        
        const fieldConfig = customFields ? { ...FIELD_CONFIG, ...customFields } : FIELD_CONFIG;
        
        const extractedFields = {};
        let hasGeneralInfo = false;
        
        for (const [fieldKey, config] of Object.entries(fieldConfig)) {
            if (config.section === 'general') {
                const value = extractFieldValue(rawText, config);
                if (value) {
                    extractedFields[fieldKey] = {
                        label: config.outputLabel,
                        value: value
                    };
                    hasGeneralInfo = true;
                }
            }
        }
        
        // Format general information section
        if (hasGeneralInfo) {
            formattedString += "    Incident General Information\n";
            
            // Define the order of fields for consistent output
            const fieldOrder = ['category', 'subCategories', 'deviceAction', 'severity', 'dateOfIssue', 'startTime', 'endTime', 'destinationPort'];
            
            for (const fieldKey of fieldOrder) {
                if (extractedFields[fieldKey]) {
                    formattedString += `${extractedFields[fieldKey].label} : ${extractedFields[fieldKey].value}\n`;
                }
            }
            
            // Add any custom fields not in the standard order
            for (const [fieldKey, field] of Object.entries(extractedFields)) {
                if (!fieldOrder.includes(fieldKey)) {
                    formattedString += `${field.label} : ${field.value}\n`;
                }
            }
        }

        // Extract and format incident information
        const incidentInfo = extractIncidentInformation(rawText);
        if (incidentInfo) {
            formattedString += "\n    Incident Information\n";
            formattedString += `${incidentInfo}\n`;
        }

        // Extract and format action & recommendation
        const actionRecommendation = extractActionRecommendation(rawText);
        if (actionRecommendation) {
=======
        const cutoffRegex = /\n\s*(Graph|Additional detail)/i;
        const cutoffMatch = rawText.match(cutoffRegex);
        const textToParse = cutoffMatch ? rawText.substring(0, cutoffMatch.index) : rawText;

        const extractSection = (regex) => {
            const lineMatch = textToParse.match(regex);
            if (!lineMatch || !lineMatch[1]) return null;

            const genericPattern = /(.*?)(?:\s+[A-Za-z ]+\s*:|$)/;
            const valueMatch = lineMatch[1].match(genericPattern);
            
            return valueMatch && valueMatch[1] ? valueMatch[1].trim() : null;
        };
        
        const categoryValue = extractSection(/^.*Category\s*:(.*)$/m);
        const subCategoriesValue = extractSection(/^.*Sub Categor(?:y|ies)\s*:(.*)$/m);
        const deviceActionValue = extractSection(/^.*Device Action\s*:(.*)$/m);

        let formattedString = "";

        if (categoryValue || subCategoriesValue || deviceActionValue) {
            formattedString += "    Incident General Information\n";
            if (categoryValue) formattedString += `Category : ${categoryValue}\n`;
            if (subCategoriesValue) formattedString += `Sub Categories : ${subCategoriesValue}\n`;
            if (deviceActionValue) formattedString += `Device Action : ${deviceActionValue}\n`;
        }

        const incidentInfoMatch = textToParse.match(/Incident Information\s*([\s\S]*?)\s*(?:Event Time|Action & Recommendation|$)/);
        if (incidentInfoMatch && incidentInfoMatch[1].trim()) {
            const descriptionContent = incidentInfoMatch[1].replace(/Incident Detail:/, "").trim();
            if (descriptionContent) {
                formattedString += "\n    Incident Information\n";
                formattedString += `${descriptionContent}\n`;
            }
        }

        const actionRecommendationMatch = textToParse.match(/Action & Recommendation\s*([\s\S]*)/);
        if (actionRecommendationMatch && actionRecommendationMatch[1].trim()) {
>>>>>>> 085c6eb8
            formattedString += "\n    Action & Recommendation\n";
            formattedString += `${actionRecommendation}\n`;
        }

<<<<<<< HEAD
        res.status(200).json({ 
            formattedText: formattedString,
            extractedFields: extractedFields // For debugging/validation
        });
=======
        res.status(200).json({ formattedText: formattedString.trimEnd() });
>>>>>>> 085c6eb8

    } catch (error) {
        console.error('Error formatting report:', error);
        res.status(500).json({ message: 'An error occurred on the server while formatting the report.' });
    }
});

// Optional: Add endpoint to update field configuration
app.post('/api/format-report/config', (req, res) => {
    const { fieldConfig } = req.body;
    
    if (!fieldConfig || typeof fieldConfig !== 'object') {
        return res.status(400).json({ message: 'Request body must contain a "fieldConfig" object.' });
    }
    
    try {
        // Merge new configuration with existing
        Object.assign(FIELD_CONFIG, fieldConfig);
        
        res.status(200).json({ 
            message: 'Field configuration updated successfully',
            currentConfig: FIELD_CONFIG
        });
    } catch (error) {
        console.error('Error updating field configuration:', error);
        res.status(500).json({ message: 'An error occurred while updating the configuration.' });
    }
});

// Optional: Get current field configuration
app.get('/api/format-report/config', (req, res) => {
    res.status(200).json(FIELD_CONFIG);
});


app.get('/', (req, res) => {
  res.send('IP Info API Backend (v2 - Patched) is running!');
});

app.listen(PORT, () => {
  console.log(`Server is running on port ${PORT}`);
});<|MERGE_RESOLUTION|>--- conflicted
+++ resolved
@@ -89,192 +89,17 @@
 
 /**
  * @route   POST /api/format-report
- * @desc    Formats raw incident text for TheHive with configurable field extraction.
+ * @desc    Formats raw incident text for TheHive.
  * @access  Public
  */
-
-// Configuration object for field extraction
-const FIELD_CONFIG = {
-    'category': {
-        keywords: ['Category','Categories'],
-        section: 'general',
-        outputLabel: 'Category'
-    },
-    'subCategories': {
-        keywords: ['Sub Categories', 'Sub Category', 'Sub Categor'],
-        section: 'general',
-        outputLabel: 'Sub Categories'
-    },
-    'deviceAction': {
-        keywords: ['Device Action'],
-        section: 'general',
-        outputLabel: 'Device Action'
-    },
-    'severity': {
-        keywords: ['Severity'],
-        section: 'general',
-        outputLabel: 'Severity'
-    },
-    'dateOfIssue': {
-        keywords: ['Date of Issue'],
-        section: 'general',
-        outputLabel: 'Date of Issue'
-    },
-    'startTime': {
-        keywords: ['Start Time'],
-        section: 'general',
-        outputLabel: 'Start Time'
-    },
-    'endTime': {
-        keywords: ['End Time'],
-        section: 'general',
-        outputLabel: 'End Time'
-    },
-    'destinationPort': {
-        keywords: ['Destination Port'],
-        section: 'general',
-        outputLabel: 'Destination Port'
-    }
-};
-
-/**
- * Extracts field value from text using multiple strategies
- */
-function extractFieldValue(text, fieldConfig) {
-    const { keywords } = fieldConfig;
-    
-    for (const keyword of keywords) {
-        const directPattern = new RegExp(`\\*\\*${keyword}\\s*:\\*\\*\\s*([^\\n*]+)`, 'i');
-        let match = text.match(directPattern);
-        if (match && match[1].trim()) {
-            return match[1].trim();
-        }
-        
-        const keywordPattern = new RegExp(`\\*\\*${keyword}\\s*:\\*\\*\\s*\\n?\\s*([^\\n*]+)`, 'i');
-        match = text.match(keywordPattern);
-        if (match && match[1].trim()) {
-            return match[1].trim();
-        }
-        
-        const simplePattern = new RegExp(`${keyword}\\s*:\\s*([^\\n]+)`, 'i');
-        match = text.match(simplePattern);
-        if (match && match[1].trim()) {
-            return match[1].trim();
-        }
-        
-        const multiLinePattern = new RegExp(`\\*\\*${keyword}\\s*:\\*\\*\\s*\\n([\\s\\S]*?)(?=\\*\\*[^*]+:\\*\\*|$)`, 'i');
-        match = text.match(multiLinePattern);
-        if (match && match[1].trim()) {
-            return match[1].trim().replace(/\n\s*\n/g, '\n');
-        }
-    }
-    
-    return null;
-}
-
-/**
- * Extracts incident information section
- */
-function extractIncidentInformation(text) {
-    const patterns = [
-        /\*\*Incident Information\*\*\s*([\s\S]*?)\s*(?:\*\*Event Time\*\*|\*\*Action & Recommendation\*\*|$)/,
-        /Incident Information\s*([\s\S]*?)\s*(?:Event Time|Action & Recommendation|$)/
-    ];
-    
-    for (const pattern of patterns) {
-        const match = text.match(pattern);
-        if (match && match[1].trim()) {
-            let content = match[1].replace(/\*\*Incident Detail[^*]*\*\*/, "").trim();
-            content = content.replace(/Incident Detail:/, "").trim();
-            if (content) {
-                return content;
-            }
-        }
-    }
-    
-    return null;
-}
-
-/**
- * Extracts action and recommendation section
- */
-function extractActionRecommendation(text) {
-    const patterns = [
-        /\*\*Action & Recommendation\*\*\s*([\s\S]*)/,
-        /Action & Recommendation\s*([\s\S]*)/
-    ];
-    
-    for (const pattern of patterns) {
-        const match = text.match(pattern);
-        if (match && match[1].trim()) {
-            return match[1].trim().replace(/\n\s*\n/g, "\n");
-        }
-    }
-    
-    return null;
-}
-
 app.post('/api/format-report', (req, res) => {
-    const { rawText, customFields } = req.body;
+    const { rawText } = req.body;
 
     if (!rawText || typeof rawText !== 'string') {
         return res.status(400).json({ message: 'Request body must contain a "rawText" string.' });
     }
 
     try {
-<<<<<<< HEAD
-        let formattedString = "";
-        
-        const fieldConfig = customFields ? { ...FIELD_CONFIG, ...customFields } : FIELD_CONFIG;
-        
-        const extractedFields = {};
-        let hasGeneralInfo = false;
-        
-        for (const [fieldKey, config] of Object.entries(fieldConfig)) {
-            if (config.section === 'general') {
-                const value = extractFieldValue(rawText, config);
-                if (value) {
-                    extractedFields[fieldKey] = {
-                        label: config.outputLabel,
-                        value: value
-                    };
-                    hasGeneralInfo = true;
-                }
-            }
-        }
-        
-        // Format general information section
-        if (hasGeneralInfo) {
-            formattedString += "    Incident General Information\n";
-            
-            // Define the order of fields for consistent output
-            const fieldOrder = ['category', 'subCategories', 'deviceAction', 'severity', 'dateOfIssue', 'startTime', 'endTime', 'destinationPort'];
-            
-            for (const fieldKey of fieldOrder) {
-                if (extractedFields[fieldKey]) {
-                    formattedString += `${extractedFields[fieldKey].label} : ${extractedFields[fieldKey].value}\n`;
-                }
-            }
-            
-            // Add any custom fields not in the standard order
-            for (const [fieldKey, field] of Object.entries(extractedFields)) {
-                if (!fieldOrder.includes(fieldKey)) {
-                    formattedString += `${field.label} : ${field.value}\n`;
-                }
-            }
-        }
-
-        // Extract and format incident information
-        const incidentInfo = extractIncidentInformation(rawText);
-        if (incidentInfo) {
-            formattedString += "\n    Incident Information\n";
-            formattedString += `${incidentInfo}\n`;
-        }
-
-        // Extract and format action & recommendation
-        const actionRecommendation = extractActionRecommendation(rawText);
-        if (actionRecommendation) {
-=======
         const cutoffRegex = /\n\s*(Graph|Additional detail)/i;
         const cutoffMatch = rawText.match(cutoffRegex);
         const textToParse = cutoffMatch ? rawText.substring(0, cutoffMatch.index) : rawText;
@@ -313,51 +138,17 @@
 
         const actionRecommendationMatch = textToParse.match(/Action & Recommendation\s*([\s\S]*)/);
         if (actionRecommendationMatch && actionRecommendationMatch[1].trim()) {
->>>>>>> 085c6eb8
             formattedString += "\n    Action & Recommendation\n";
-            formattedString += `${actionRecommendation}\n`;
+            const recommendations = actionRecommendationMatch[1].trim().replace(/\n\s*\n/g, "\n");
+            formattedString += `${recommendations}\n`;
         }
 
-<<<<<<< HEAD
-        res.status(200).json({ 
-            formattedText: formattedString,
-            extractedFields: extractedFields // For debugging/validation
-        });
-=======
         res.status(200).json({ formattedText: formattedString.trimEnd() });
->>>>>>> 085c6eb8
 
     } catch (error) {
         console.error('Error formatting report:', error);
         res.status(500).json({ message: 'An error occurred on the server while formatting the report.' });
     }
-});
-
-// Optional: Add endpoint to update field configuration
-app.post('/api/format-report/config', (req, res) => {
-    const { fieldConfig } = req.body;
-    
-    if (!fieldConfig || typeof fieldConfig !== 'object') {
-        return res.status(400).json({ message: 'Request body must contain a "fieldConfig" object.' });
-    }
-    
-    try {
-        // Merge new configuration with existing
-        Object.assign(FIELD_CONFIG, fieldConfig);
-        
-        res.status(200).json({ 
-            message: 'Field configuration updated successfully',
-            currentConfig: FIELD_CONFIG
-        });
-    } catch (error) {
-        console.error('Error updating field configuration:', error);
-        res.status(500).json({ message: 'An error occurred while updating the configuration.' });
-    }
-});
-
-// Optional: Get current field configuration
-app.get('/api/format-report/config', (req, res) => {
-    res.status(200).json(FIELD_CONFIG);
 });
 
 
